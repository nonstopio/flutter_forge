--- conflicted
+++ resolved
@@ -20,9 +20,6 @@
 | connectivity_wrapper | [![connectivity_wrapper pub.dev badge](https://img.shields.io/pub/v/connectivity_wrapper.svg)](https://pub.dev/packages/connectivity_wrapper) | [`🔗`](connectivity_wrapper/README.md) |
 | ns_firebase_utils    | [![ns_firebase_utils pub.dev badge](https://img.shields.io/pub/v/ns_firebase_utils.svg)](https://pub.dev/packages/ns_firebase_utils)          | [`🔗`](ns_firebase_utils/README.md)    |
 | ns_utils             | [![ns_utils pub.dev badge](https://img.shields.io/pub/v/ns_utils.svg)](https://pub.dev/packages/ns_utils)                                     | [`🔗`](ns_utils/README.md)             |
-<<<<<<< HEAD
-| dzod                 | [![dzod pub.dev badge](https://img.shields.io/pub/v/dzod.svg)](https://pub.dev/packages/dzod)                                                 | [`🔗`](dzod/README.md)                 |
-=======
 | ns_intl_phone_input  | [![ns_intl_phone_input pub.dev badge](https://img.shields.io/pub/v/ns_intl_phone_input.svg)](https://pub.dev/packages/ns_intl_phone_input)    | [`🔗`](ns_intl_phone_input/README.md)  |
 | html_rich_text       | [![html_rich_text pub.dev badge](https://img.shields.io/pub/v/html_rich_text.svg)](https://pub.dev/packages/html_rich_text)                   | [`🔗`](html_rich_text/README.md)       |
->>>>>>> a3fba22d
+| dzod                 | [![dzod pub.dev badge](https://img.shields.io/pub/v/dzod.svg)](https://pub.dev/packages/dzod)                                                 | [`🔗`](dzod/README.md)                 |