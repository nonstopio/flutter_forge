--- conflicted
+++ resolved
@@ -7,13 +7,8 @@
   mason: ^0.1.0-dev.59
   mason_logger: ^0.3.1
   cli_core: ^0.0.2-dev.5
-<<<<<<< HEAD
-
-dev_dependencies:
-  test: ^1.21.0
-=======
   path: ^1.8.0
 
 dev_dependencies:
   flutter_lints: ^5.0.0
->>>>>>> 12da8436
+  test: ^1.21.0